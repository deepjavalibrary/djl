/*
 * Copyright 2020 Amazon.com, Inc. or its affiliates. All Rights Reserved.
 *
 * Licensed under the Apache License, Version 2.0 (the "License"). You may not use this file except in compliance
 * with the License. A copy of the License is located at
 *
 * http://aws.amazon.com/apache2.0/
 *
 * or in the "license" file accompanying this file. This file is distributed on an "AS IS" BASIS, WITHOUT WARRANTIES
 * OR CONDITIONS OF ANY KIND, either express or implied. See the License for the specific language governing permissions
 * and limitations under the License.
 */
package ai.djl.android.core;

import android.graphics.Bitmap;
import android.graphics.BitmapFactory;
import android.graphics.Canvas;
import android.graphics.Color;
import android.graphics.Paint;
import android.graphics.Rect;

import java.io.IOException;
import java.io.InputStream;
import java.io.OutputStream;
import java.net.URL;
import java.nio.ByteBuffer;
import java.nio.file.Path;
import java.util.List;
import java.util.stream.IntStream;

import ai.djl.modality.cv.Image;
import ai.djl.modality.cv.ImageFactory;
import ai.djl.modality.cv.output.BoundingBox;
import ai.djl.modality.cv.output.DetectedObjects;
import ai.djl.modality.cv.output.Joints;
import ai.djl.modality.cv.output.Mask;
import ai.djl.modality.cv.output.Rectangle;
import ai.djl.modality.cv.util.NDImageUtils;
import ai.djl.ndarray.NDArray;
import ai.djl.ndarray.NDManager;
import ai.djl.ndarray.types.DataType;
import ai.djl.ndarray.types.Shape;
import ai.djl.util.RandomUtils;

/**
 * {@code BitmapImageFactory} is the Android implementation of {@link ImageFactory}.
 */
public class BitmapImageFactory extends ImageFactory {

    /** {@inheritDoc} */
    @Override
    public Image fromFile(Path path) throws IOException {
        Bitmap bitmap = BitmapFactory.decodeFile(path.toString());
        if (bitmap == null) {
            throw new IOException("Failed to read image from: " + path);
        }
        return new BitMapWrapper(bitmap);
    }

    /** {@inheritDoc} */
    @Override
    public Image fromUrl(URL url) throws IOException {
            return fromInputStream(url.openStream());
    }

    /** {@inheritDoc} */
    @Override
    public Image fromInputStream(InputStream is) throws IOException {
        Bitmap bitmap = BitmapFactory.decodeStream(is);
        if (bitmap == null) {
            throw new IOException("Failed to read image from input stream");
        }
        return new BitMapWrapper(bitmap);
    }

    /** {@inheritDoc} */
    @Override
    public Image fromImage(Object image) {
        if (!(image instanceof Bitmap)) {
            throw new IllegalArgumentException("only Bitmap allowed");
        }
        return new BitMapWrapper((Bitmap) image);
    }

    /** {@inheritDoc} */
    @Override
    public Image fromNDArray(NDArray array) {
        Shape shape = array.getShape();
        int height = (int) shape.get(1);
        int width = (int) shape.get(2);
        if (shape.dimension() != 3) {
            throw new IllegalArgumentException("Shape should only have three dimension follow CHW");
        }
        if (shape.get(0) == 1) {
            throw new UnsupportedOperationException("Grayscale image is not supported");
<<<<<<< HEAD
        } else if (shape.get(0) != 3) {
            if (shape.get(2) == 3) {
                height = (int) shape.get(0);
                width = (int) shape.get(1);
            } else {
                throw new IllegalArgumentException("First or last dimension should be number of channel with value 1 or 3");
            }
        }
        int finalWidth = width;
        int finalHeight = height;
        int imageArea = finalWidth * finalHeight;
        Bitmap bitmap = Bitmap.createBitmap(finalWidth, finalHeight, Bitmap.Config.ARGB_8888);
        int[] raw = array.toUint8Array();
=======
        }
        if (NDImageUtils.isCHW(shape)) {
            array = array.transpose(2, 0, 1);
            shape = array.getShape();
        }
        int height = (int) shape.get(1);
        int width = (int) shape.get(2);
        int imageArea = width * height;
        Bitmap bitmap = Bitmap.createBitmap(width, height, Bitmap.Config.ARGB_8888);
        int[] raw = array.toType(DataType.UINT8, false).toUint8Array();
>>>>>>> 654d1cd5
        IntStream.range(0, imageArea).parallel().forEach(ele -> {
            int x = ele % finalWidth;
            int y = ele / finalWidth;
            int red = raw[ele] & 0xFF;
            int green = raw[ele + imageArea] & 0xFF;
            int blue = raw[ele + imageArea * 2] & 0xFF;
            bitmap.setPixel(x, y, Color.argb(255, red, green, blue));
        });
        return new BitMapWrapper(bitmap);
    }


    static class BitMapWrapper implements Image {
        private Bitmap bitmap;

        BitMapWrapper(Bitmap bitmap) {
            this.bitmap = bitmap;
        }

        /** {@inheritDoc} */
        @Override
        public int getWidth() {
            return bitmap.getWidth();
        }

        /** {@inheritDoc} */
        @Override
        public int getHeight() {
            return bitmap.getHeight();
        }

        /** {@inheritDoc} */
        @Override
        public Object getWrappedImage() {
            return bitmap;
        }

        /** {@inheritDoc} */
        @Override
        public Image getSubImage(int x, int y, int w, int h) {
            return new BitMapWrapper(Bitmap.createBitmap(bitmap, x, y, w, h));
        }

        /** {@inheritDoc} */
        @Override
        public Image duplicate() {
            Bitmap mutableBitmap = bitmap.copy(Bitmap.Config.ARGB_8888, true);
            return new BitMapWrapper(mutableBitmap);
        }

        /** {@inheritDoc} */
        @Override
        public NDArray toNDArray(NDManager manager, Flag flag) {
            int[] pixels = new int[getWidth() * getHeight()];
            int channel;
            if (flag == Flag.GRAYSCALE) {
                channel = 1;
            } else {
                channel = 3;
            }
            ByteBuffer bb = manager.allocateDirect(channel * getWidth() * getHeight());
            bitmap.getPixels(pixels, 0, getWidth(), 0, 0, getWidth(), getHeight());
            for (int rgb : pixels) {
                int red = (rgb >> 16) & 0xFF;
                int green = (rgb >> 8) & 0xFF;
                int blue = rgb & 0xFF;

                if (flag == Flag.GRAYSCALE) {
                    int gray = (red + green + blue) / 3;
                    bb.put((byte) gray);
                } else {
                    bb.put((byte) red);
                    bb.put((byte) green);
                    bb.put((byte) blue);
                }
            }
            bb.rewind();
            return manager.create(bb, new Shape(getHeight(), getWidth(), channel), DataType.UINT8);
        }

        /** {@inheritDoc} */
        @Override
        public void save(OutputStream os, String type) throws IOException {
            if (!bitmap.compress(Bitmap.CompressFormat.valueOf(type.toUpperCase()), 100, os)) {
                throw new IOException("Cannot save image file to output stream File type " +  type);
            }
        }

        /** {@inheritDoc} */
        @Override
        public List<BoundingBox> findBoundingBoxes() {
            // TODO: Add grayscale conversion and use BoundFinder to implement
            throw new UnsupportedOperationException("Not supported for BitMapImage");
        }

        /** {@inheritDoc} */
        @Override
        public void drawBoundingBoxes(DetectedObjects detections) {
            Bitmap mutableBitmap = bitmap.copy(Bitmap.Config.ARGB_8888, true);
            Canvas canvas =  new Canvas(mutableBitmap);
            // set the paint configure
            int stroke = 2;
            Paint paint = new Paint();
            paint.setStyle(Paint.Style.STROKE);
            paint.setStrokeWidth(stroke);
            paint.setAntiAlias(true);

            int imageWidth = mutableBitmap.getWidth();
            int imageHeight = mutableBitmap.getHeight();

            List<DetectedObjects.DetectedObject> list = detections.items();
            for (DetectedObjects.DetectedObject result : list) {
                String className = result.getClassName();
                BoundingBox box = result.getBoundingBox();
                int color = darker(randomColor());
                paint.setColor(color);

                Rectangle rectangle = box.getBounds();
                int x = (int) (rectangle.getX() * imageWidth);
                int y = (int) (rectangle.getY() * imageHeight);
                canvas.drawRect(
                        x,
                        y,
                        x + (int) (rectangle.getWidth() * imageWidth),
                        y + (int) (rectangle.getHeight() * imageHeight), paint);
                drawText(canvas, color, className, x, y, stroke, 4);
                // If we have a mask instead of a plain rectangle, draw tha mask
                if (box instanceof Mask) {
                    Mask mask = (Mask) box;
                    drawMask(mutableBitmap, mask);
                }
            }
            Bitmap oldBitmap = bitmap;
            bitmap = mutableBitmap;
            oldBitmap.recycle();
        }

        /** {@inheritDoc} */
        @Override
        public void drawJoints(Joints joints) {
            Bitmap mutableBitmap = bitmap.copy(Bitmap.Config.ARGB_8888, true);
            Canvas canvas =  new Canvas(mutableBitmap);
            // set the paint configure
            Paint paint = new Paint();
            paint.setStrokeWidth(2);
            paint.setStyle(Paint.Style.FILL);
            paint.setAntiAlias(true);

            int imageWidth = mutableBitmap.getWidth();
            int imageHeight = mutableBitmap.getHeight();

            paint.setColor(darker(randomColor()));
            for (Joints.Joint joint : joints.getJoints()) {
                int x = (int) (joint.getX() * imageWidth);
                int y = (int) (joint.getY() * imageHeight);
                canvas.drawOval(x, y, x + 10, y + 10, paint);
            }
            Bitmap oldBitmap = bitmap;
            bitmap = mutableBitmap;
            oldBitmap.recycle();
        }

        private int randomColor() {
            return Color.rgb(RandomUtils.nextInt(255), RandomUtils.nextInt(255), RandomUtils.nextInt(255));
        }

        private int darker(int color) {
            int a = Color.alpha(color);
            int r = Math.round(Color.red(color) * 0.8f);
            int g = Math.round(Color.green(color) * 0.8f);
            int b = Math.round(Color.blue(color) * 0.8f);
            return Color.argb(a,
                    Math.min(r, 255),
                    Math.min(g, 255),
                    Math.min(b, 255));
        }

        private void drawText(Canvas canvas, int color, String text, int x, int y, int stroke, int padding) {
            Paint paint = new Paint();
            Paint.FontMetrics metrics = paint.getFontMetrics();
            paint.setStyle(Paint.Style.FILL);
            paint.setColor(color);
            paint.setAntiAlias(true);

            x += stroke / 2;
            y += stroke / 2;

            int width = (int) (paint.measureText(text) + padding * 2 - stroke / 2);
            // the height here includes ascent
            int height = (int) (metrics.descent - metrics.ascent);
            int ascent = (int) metrics.ascent;
            Rect bounds = new Rect(x, y, x + width, y + height);
            canvas.drawRect(bounds, paint);
            paint.setColor(Color.WHITE);
            // ascent in android is negative value, so y = y - ascent
            canvas.drawText(text, x + padding, y - ascent, paint);
        }

        private void drawMask(Bitmap image, Mask mask) {
            float r = RandomUtils.nextFloat();
            float g = RandomUtils.nextFloat();
            float b = RandomUtils.nextFloat();
            int imageWidth = image.getWidth();
            int imageHeight = image.getHeight();
            int x = (int) (mask.getX() * imageWidth);
            int y = (int) (mask.getY() * imageHeight);
            float[][] probDist = mask.getProbDist();
            // Correct some coordinates of box when going out of image
            if (x < 0) {
                x = 0;
            }
            if (y < 0) {
                y = 0;
            }

            Bitmap maskedImage = Bitmap.createBitmap(probDist.length, probDist[0].length, Bitmap.Config.ARGB_8888);
            for (int xCor = 0; xCor < probDist.length; xCor++) {
                for (int yCor = 0; yCor < probDist[xCor].length; yCor++) {
                    float opacity = probDist[xCor][yCor];
                    if (opacity < 0.1) {
                        opacity = 0f;
                    }
                    if (opacity > 0.8) {
                        opacity = 0.8f;
                    }
                    maskedImage.setPixel(xCor, yCor, darker(Color.argb(opacity, r, g, b)));
                }
            }
            Canvas canvas =  new Canvas(image);
            canvas.drawBitmap(maskedImage, x, y,null);
        }
    }
}<|MERGE_RESOLUTION|>--- conflicted
+++ resolved
@@ -93,7 +93,6 @@
         }
         if (shape.get(0) == 1) {
             throw new UnsupportedOperationException("Grayscale image is not supported");
-<<<<<<< HEAD
         } else if (shape.get(0) != 3) {
             if (shape.get(2) == 3) {
                 height = (int) shape.get(0);
@@ -107,18 +106,6 @@
         int imageArea = finalWidth * finalHeight;
         Bitmap bitmap = Bitmap.createBitmap(finalWidth, finalHeight, Bitmap.Config.ARGB_8888);
         int[] raw = array.toUint8Array();
-=======
-        }
-        if (NDImageUtils.isCHW(shape)) {
-            array = array.transpose(2, 0, 1);
-            shape = array.getShape();
-        }
-        int height = (int) shape.get(1);
-        int width = (int) shape.get(2);
-        int imageArea = width * height;
-        Bitmap bitmap = Bitmap.createBitmap(width, height, Bitmap.Config.ARGB_8888);
-        int[] raw = array.toType(DataType.UINT8, false).toUint8Array();
->>>>>>> 654d1cd5
         IntStream.range(0, imageArea).parallel().forEach(ele -> {
             int x = ele % finalWidth;
             int y = ele / finalWidth;
